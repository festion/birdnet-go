--- conflicted
+++ resolved
@@ -1,9 +1,11 @@
 package myaudio
 
 import (
+	"encoding/binary"
 	"encoding/hex"
 	"fmt"
 	"log"
+	"math"
 	"os"
 	"runtime"
 	"strings"
@@ -636,25 +638,6 @@
 	// Broadcast audio data (use the safe bufferToUse)
 	broadcastAudioData("malgo", bufferToUse)
 
-	// Calculate audio level (use the safe bufferToUse)
-	audioLevelData := calculateAudioLevel(bufferToUse, "malgo", source.Name)
-
-	// Send level to channel (non-blocking)
-	select {
-	case audioLevelChan <- audioLevelData:
-		// Data sent successfully
-	default:
-		// Channel is full, clear the channel and try again
-		for len(audioLevelChan) > 0 {
-			<-audioLevelChan
-		}
-		select {
-		case audioLevelChan <- audioLevelData:
-		default:
-			log.Printf("⚠️ Audio level channel full even after clearing for source %s", source.Name)
-		}
-	}
-
 	// Process audio level data
 	ProcessAudioLevel(pSamples, "malgo", source.Name, audioLevelChan)
 
@@ -755,19 +738,12 @@
 			return
 		}
 
-<<<<<<< HEAD
 		// If the buffer came from the pool (either originally or as a safeCopy),
 		// return it now that processing for this frame is done.
 		if fromPool && finalBufferPtr != nil {
 			ReturnBufferToPool(finalBufferPtr, fromPool)
 		}
-		// NOTE: We are NOT updating scratchBuffer here. It remains independent.
-		// If ConvertToS16 consistently needs a larger buffer than scratchBuffer provides,
-		// it will keep allocating, which is less optimal but safe.
-		// A more advanced optimization could resize scratchBuffer based on ConvertToS16 feedback.
-
-=======
->>>>>>> 4f3aa079
+
 		// Process audio level data
 		ProcessAudioLevel(pSamples, "malgo", source.Name, audioLevelChan)
 	}
@@ -842,29 +818,6 @@
 			time.Sleep(100 * time.Millisecond)
 		}
 	}
-<<<<<<< HEAD
-}
-
-// printDeviceInfo prints detailed information about the initialized capture device.
-func printDeviceInfo(dev *malgo.Device, format malgo.FormatType) {
-	var bitDepth int
-	switch format {
-	case malgo.FormatU8:
-		bitDepth = 8
-	case malgo.FormatS16:
-		bitDepth = 16
-	case malgo.FormatS24:
-		bitDepth = 24
-	case malgo.FormatS32, malgo.FormatF32:
-		bitDepth = 32
-	default:
-		bitDepth = 0 // Unknown
-	}
-	fmt.Printf("🎤 Initialized capture device:\n")
-	fmt.Printf("   Format: %v (%d-bit)\n", format, bitDepth)
-	fmt.Printf("   Channels: %d\n", dev.CaptureChannels())
-	fmt.Printf("   Sample Rate: %d Hz\n", dev.SampleRate())
-	// Add more device info if needed using dev methods
 }
 
 // calculateAudioLevel calculates the RMS (Root Mean Square) of the audio samples
@@ -943,145 +896,4 @@
 		Source:   source,
 		Name:     name,
 	}
-}
-
-// Pool of fixed-size byte slices to avoid frequent allocations
-var s16BufferPool = sync.Pool{
-	New: func() interface{} {
-		// Pre-allocate buffers for typical frame size (2048 bytes for malgo / 1024 16-bit samples)
-		buffer := make([]byte, 2048)
-		return &buffer // Return a pointer to avoid allocations
-	},
-}
-
-// ConvertToS16WithBuffer converts audio samples from higher bit depths to 16-bit format
-// using a caller-provided or pooled buffer to minimize allocations.
-// This version is optimized for real-time processing with fixed-size frames.
-//
-// Parameters:
-//   - samples: Input audio samples
-//   - sourceFormat: Source format (malgo.FormatS24, malgo.FormatS32, malgo.FormatF32)
-//   - outputBuffer: Optional pre-allocated output buffer (pass nil to use pool)
-//
-// Returns:
-//   - outputBufferPtr: A pointer to the slice of the output buffer containing the converted data
-//   - fromPool: Boolean indicating if the output buffer is from the pool
-//   - err: Error if conversion fails
-func ConvertToS16(samples []byte, sourceFormat malgo.FormatType, outputBuffer []byte) (outputBufferPtr *[]byte, fromPool bool, err error) {
-	if len(samples) == 0 {
-		empty := []byte{}
-		return &empty, false, nil
-	}
-
-	var bytesPerSample int
-	switch sourceFormat {
-	case malgo.FormatS24:
-		bytesPerSample = 3
-	case malgo.FormatS32, malgo.FormatF32:
-		bytesPerSample = 4
-	default:
-		return nil, false, fmt.Errorf("unsupported source format: %v", sourceFormat)
-	}
-
-	// Ensure we have complete samples
-	validSampleCount := len(samples) / bytesPerSample
-	if validSampleCount == 0 {
-		empty := []byte{}
-		return &empty, false, nil
-	}
-
-	// Calculate required output size
-	requiredSize := validSampleCount * 2 // 2 bytes per sample for 16-bit
-
-	// Use provided buffer, pool buffer, or allocate new one based on outputBuffer status
-	switch {
-	case outputBuffer == nil:
-		// No buffer provided, get from pool or allocate new
-		if requiredSize <= 2048 {
-			outputBufferPtr = s16BufferPool.Get().(*[]byte)
-			outputBuffer = *outputBufferPtr // Dereference for internal use
-			fromPool = true
-		} else {
-			newBuffer := make([]byte, requiredSize)
-			outputBuffer = newBuffer
-			outputBufferPtr = &newBuffer
-		}
-	case len(outputBuffer) < requiredSize:
-		// Provided buffer is too small
-		err = fmt.Errorf("output buffer too small: need %d bytes, got %d",
-			requiredSize, len(outputBuffer))
-		return // Return named values
-	default:
-		// Use the provided buffer
-		outputBufferPtr = &outputBuffer
-	}
-
-	// Convert samples into the dereferenced buffer
-	actualOutputBuffer := *outputBufferPtr
-	for i := 0; i < validSampleCount; i++ {
-		srcIdx := i * bytesPerSample
-		dstIdx := i * 2
-
-		switch sourceFormat {
-		case malgo.FormatS24:
-			// Convert 24-bit (3 bytes) to 16-bit
-			val := int32(samples[srcIdx]) | int32(samples[srcIdx+1])<<8 | int32(samples[srcIdx+2])<<16
-			// Sign extend if the most significant bit is set
-			if (val & 0x800000) != 0 {
-				val |= int32(-0x1000000)
-			}
-			// Shift right by 8 bits to get a 16-bit value
-			val >>= 8
-			// Clamp to 16-bit range
-			if val > 32767 {
-				val = 32767
-			} else if val < -32768 {
-				val = -32768
-			}
-			binary.LittleEndian.PutUint16(actualOutputBuffer[dstIdx:dstIdx+2], uint16(val))
-
-		case malgo.FormatS32:
-			// Convert 32-bit integer to 16-bit
-			val := int32(binary.LittleEndian.Uint32(samples[srcIdx : srcIdx+4]))
-			val >>= 16
-			// Clamp to 16-bit range
-			if val > 32767 {
-				val = 32767
-			} else if val < -32768 {
-				val = -32768
-			}
-			binary.LittleEndian.PutUint16(actualOutputBuffer[dstIdx:dstIdx+2], uint16(val))
-
-		case malgo.FormatF32:
-			// Convert 32-bit float to 16-bit integer
-			bits := binary.LittleEndian.Uint32(samples[srcIdx : srcIdx+4])
-			val := math.Float32frombits(bits)
-			// Scale float [-1.0, 1.0] to 16-bit integer range
-			val *= 32767.0
-			// Clamp to 16-bit range
-			if val > 32767.0 {
-				val = 32767.0
-			} else if val < -32768.0 {
-				val = -32768.0
-			}
-			binary.LittleEndian.PutUint16(actualOutputBuffer[dstIdx:dstIdx+2], uint16(int16(val)))
-		}
-	}
-
-	// Adjust the slice length of the buffer pointed to
-	*outputBufferPtr = (*outputBufferPtr)[:requiredSize]
-
-	// Return the pointer to the buffer (err is nil by default)
-	return
-}
-
-// ReturnBufferToPool returns a buffer pointer to the pool if it came from the pool
-func ReturnBufferToPool(bufferPtr *[]byte, fromPool bool) {
-	if fromPool && bufferPtr != nil && *bufferPtr != nil {
-		// Reset slice length to its capacity before returning to pool
-		full := (*bufferPtr)[:cap(*bufferPtr)]
-		s16BufferPool.Put(&full)
-	}
-=======
->>>>>>> 4f3aa079
 }